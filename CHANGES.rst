0.2 (unreleased)
----------------

General
^^^^^^^

- photutils now requires AstroPy v1.0 or later.

New Features
^^^^^^^^^^^^

- ``photutils.aperture_photometry``

  - Fixed an issue where ``np.nan`` or ``np.inf`` were not properly
    masked. [#267]

- ``photutils.detection``

  - ``find_peaks`` now returns an Astropy Table containing the (x, y)
    positions and peak values. [#240]

  - ``find_peaks`` has new ``mask``, ``error``, ``wcs`` and ``subpixel``
    precision options. [#244]

- ``photutils.morphology``

  - Added new ``GaussianConst2D`` (2D Gaussian plus a constant) model
    [#244].

  - Added new ``marginalize_data2d`` function [#244].

  - Added new ``cutout_footprint`` function [#244].


Other Changes and Additions
^^^^^^^^^^^^^^^^^^^^^^^^^^^

<<<<<<< HEAD
- Update astropy-helpers to v1.0.2 [#260]

0.1 (December 22, 2014)
-----------------------

photutils 0.1 was released on December 22, 2014.
It requires Astropy version 0.4 or later.
=======
- Bundled copy of astropy-helpers upgraded to v1.0. [#251]

Bug Fixes
^^^^^^^^^

- ``photutils.geometry``

  - ``overlap_area_triangle_unit_circle`` handles correctly a corner case
    in some i386 systems where the area of the aperture was not computed
    correctly. [#242]
>>>>>>> fad3feda
<|MERGE_RESOLUTION|>--- conflicted
+++ resolved
@@ -8,11 +8,6 @@
 
 New Features
 ^^^^^^^^^^^^
-
-- ``photutils.aperture_photometry``
-
-  - Fixed an issue where ``np.nan`` or ``np.inf`` were not properly
-    masked. [#267]
 
 - ``photutils.detection``
 
@@ -35,15 +30,6 @@
 Other Changes and Additions
 ^^^^^^^^^^^^^^^^^^^^^^^^^^^
 
-<<<<<<< HEAD
-- Update astropy-helpers to v1.0.2 [#260]
-
-0.1 (December 22, 2014)
------------------------
-
-photutils 0.1 was released on December 22, 2014.
-It requires Astropy version 0.4 or later.
-=======
 - Bundled copy of astropy-helpers upgraded to v1.0. [#251]
 
 Bug Fixes
@@ -53,5 +39,4 @@
 
   - ``overlap_area_triangle_unit_circle`` handles correctly a corner case
     in some i386 systems where the area of the aperture was not computed
-    correctly. [#242]
->>>>>>> fad3feda
+    correctly. [#242]